# Copyright (c) 2023, NVIDIA CORPORATION. All rights reserved.

import logging
import os
import time
from dataclasses import dataclass
from typing import Dict, Optional, Tuple

import numpy
import torch

from megatron.core.datasets.blended_megatron_dataset_config import BlendedMegatronDatasetConfig
from megatron.core.datasets.indexed_dataset import IndexedDataset
from megatron.core.datasets.megatron_dataset import MegatronDataset
from megatron.core.datasets.megatron_tokenizer import MegatronTokenizer
from megatron.core.datasets.utils import Split, log_single_rank

logger = logging.getLogger(__name__)

_PAD_TOKEN_ID = -1


@dataclass
class GPTDatasetConfig(BlendedMegatronDatasetConfig):
    """Configuration object for Megatron Core GPT datasets"""

    reset_position_ids: bool = None
    """Option to reset the position IDs in the dataset at an interval"""

    reset_attention_mask: bool = None
    """Option to reset the attention mask from the dataset"""

    eod_mask_loss: bool = None
    """Option to enable the EOD mask loss"""

    create_attention_mask: bool = True
    """Option to enable the attention masks generation. Can be disabled if attention kernel
       generates masks by itself.
    """

    drop_last_partial_validation_sequence: bool = True
    """Option to drop the last partial validation sequence"""

    add_extra_token_to_sequence: bool = True
    """Option to draw sequences with one extra token to ensure the sample input tokens and sample
       output tokens are both of the desired sequence length
    """

    def __post_init__(self) -> None:
        """Do asserts and set fields post init
        """
        super().__post_init__()

        assert self.tokenizer is not None

        assert self.reset_position_ids is not None
        assert self.reset_attention_mask is not None
        assert self.eod_mask_loss is not None


class GPTDataset(MegatronDataset):
    """The base GPT dataset

    Args:
        indexed_dataset (IndexedDataset): The IndexedDataset around which to build the GPTDataset

        dataset_path (Optional[str]): The real path on disk to the dataset, for bookkeeping

        indexed_indices (numpy.ndarray): The set of the documents indices to expose

        num_samples (Optional[int]): The number of samples to draw from the indexed dataset. When None, build as many samples as correspond to one epoch.

        index_split (Split): The indexed_indices Split

        config (GPTDatasetConfig): The config
    """

    def __init__(
        self,
        indexed_dataset: IndexedDataset,
        dataset_path: Optional[str],
        indexed_indices: numpy.ndarray,
        num_samples: Optional[int],
        index_split: Split,
        config: GPTDatasetConfig,
    ) -> None:
        super().__init__(
            indexed_dataset, dataset_path, indexed_indices, num_samples, index_split, config
        )
        self.masks_and_position_ids_are_cacheable = not any(
            [
                self.config.reset_position_ids,
                self.config.reset_attention_mask,
                self.config.eod_mask_loss,
            ]
        )
        self.masks_and_position_ids_are_cached = False
        self.cached_attention_mask = None
        self.cached_loss_mask = None
        self.cached_position_ids = None

        try:
            self._pad_token_id = self.config.tokenizer.pad
        except:
            self._pad_token_id = _PAD_TOKEN_ID

        (
            self.document_index,
            self.sample_index,
            self.shuffle_index,
        ) = self._build_document_sample_shuffle_indices()

    @staticmethod
    def numel_low_level_dataset(low_level_dataset: IndexedDataset) -> int:
        """Abstract method implementation

        For GPT, the underlying IndexedDataset should be split by sequence, as opposed to, say,
        BERT, which should be split by document

        Args:
            low_level_dataset (IndexedDataset): The underlying IndexedDataset

        Returns:
            int: The number of unique elements in the underlying IndexedDataset
        """
        return low_level_dataset.sequence_lengths.shape[0]

    @staticmethod
    def build_low_level_dataset(dataset_path: str, config: GPTDatasetConfig) -> IndexedDataset:
        """Abstract method implementation

        Args:
            dataset_path (str): The real path prefix to the IndexedDataset .bin and .idx files

            config (GPTDatasetConfig): The config

        Returns:
            IndexedDataset: The underlying IndexedDataset
        """
        return IndexedDataset(dataset_path, multimodal=False, mmap=config.mmap_bin_files)

    def __len__(self) -> int:
        """Abstract method implementation

        Returns:
            int: The length of the dataset
        """
        return self.sample_index.shape[0] - 1

    def __getitem__(self, idx: Optional[int]) -> Dict[str, torch.Tensor]:
        """Abstract method implementation

        Args:
            idx (Optioal[int]): The index into the dataset

        Returns:
            Dict[str, torch.Tensor]: The sample information wrapped in a dictionary
        """
        if idx is None:
            # Batch padding sequence so the index does not matter
            text, _ = self._query_document_sample_shuffle_indices(0)
        else:
            text, _ = self._query_document_sample_shuffle_indices(idx)

        text = torch.from_numpy(text).long()
        if self.config.add_extra_token_to_sequence:
            tokens = text[:-1].contiguous()
            labels = text[1:].contiguous()
        else:
            tokens = text
            labels = torch.roll(text, shifts=-1, dims=0)
            labels[-1] = self._pad_token_id

        if (
            not self.masks_and_position_ids_are_cacheable
            or not self.masks_and_position_ids_are_cached
        ):
            attention_mask, loss_mask, position_ids = _get_ltor_masks_and_position_ids(
                tokens,
                self.config.tokenizer.eod,
                self.config.reset_position_ids,
                self.config.reset_attention_mask,
                self.config.eod_mask_loss,
                self.config.create_attention_mask,
            )
            if self.masks_and_position_ids_are_cacheable:
                self.cached_attention_mask = attention_mask
                self.cached_loss_mask = loss_mask
                self.cached_position_ids = position_ids
                self.masks_and_position_ids_are_cached = True
        else:
            attention_mask = self.cached_attention_mask
            loss_mask = self.cached_loss_mask
            position_ids = self.cached_position_ids

        # For padded sequences, mask the loss
        loss_mask[labels == self._pad_token_id] = 0.0

        # For padded sequences, ensure the embedding layer can map the token ID
        tokens[tokens == self._pad_token_id] = 0
        labels[labels == self._pad_token_id] = 0

        # Batch padding sequence so we mask the loss
        if idx is None:
            loss_mask = torch.zeros_like(loss_mask)

        if self.config.create_attention_mask:
            return {
                "tokens": tokens,
                "labels": labels,
                "attention_mask": attention_mask,
                "loss_mask": loss_mask,
                "position_ids": position_ids,
            }
        else:
            return {
                "tokens": tokens,
                "labels": labels,
                "loss_mask": loss_mask,
                "position_ids": position_ids,
            }

    def _query_document_sample_shuffle_indices(
        self, idx: int
    ) -> Tuple[numpy.ndarray, numpy.ndarray]:
        """Get the text (token ids) and document ids for a given index

        Args:
            idx (int): The index into the dataset

        Returns:
            Tuple[numpy.ndarray, numpy.ndarray]: The text ids and document ids
        """
        # Do the shuffle mapping
        idx = self.shuffle_index[idx]

        # Get the beginning and end documents and offsets
        doc_index_beg, doc_index_beg_offset = self.sample_index[idx]
        doc_index_end, doc_index_end_offset = self.sample_index[idx + 1]

        document_ids = []
        sample_parts = []

        # Sample spans a single document
        if doc_index_beg == doc_index_end:
            # Add the document id
            document_ids.append(self.document_index[doc_index_beg])

            # Add the entire sample
            sample_parts.append(
                self.dataset.get(
                    self.document_index[doc_index_beg],
                    offset=doc_index_beg_offset,
                    length=doc_index_end_offset
                    - doc_index_beg_offset
                    + self.config.add_extra_token_to_sequence,
                )
            )

        # Sample spans multiple documents
        else:
            for i in range(doc_index_beg, doc_index_end + 1):
                # Add the document id
                document_ids.append(self.document_index[i])

                # Add the sample part
                offset = 0 if i > doc_index_beg else doc_index_beg_offset
                length = (
                    None
                    if i < doc_index_end
                    else doc_index_end_offset + self.config.add_extra_token_to_sequence
                )
                sample_parts.append(
                    self.dataset.get(self.document_index[i], offset=offset, length=length)
                )
        assert len(document_ids) == len(
            sample_parts
        ), f"len(document_ids) ({len(document_ids)}) != len(sample_parts) ({len(sample_parts)})"

        length = sum(map(len, sample_parts))

        # Pad the sample if necessary
        if length < (self.config.sequence_length + self.config.add_extra_token_to_sequence):
            sample_parts.append(
                [self._pad_token_id]
                * (self.config.sequence_length + self.config.add_extra_token_to_sequence - length)
            )

        return (
            numpy.concatenate(sample_parts, dtype=numpy.int64),
            numpy.array(document_ids, dtype=numpy.int64),
        )

    def _build_document_sample_shuffle_indices(
        self,
    ) -> Tuple[numpy.ndarray, numpy.ndarray, numpy.ndarray]:
        """Build the document index, the sample index, and the shuffle index
        
        The document index:
            -- 1-D
            -- An ordered array of document ids

        The sample index:
            -- 2-D
            -- The document indices and offsets which mark the start of every sample

        The shuffle index:
            -- 1-D
            -- A random permutation of index range of the sample index

        Returns:
            Tuple[numpy.ndarray, numpy.ndarray]: The document index, the sample index, and the shuffle index
        """
        path_to_cache = self.config.path_to_cache
        if path_to_cache is None and not self.config.mock:
            path_to_cache = os.path.join(
                self.dataset.path_prefix, "cache", f"{type(self).__name__}_indices"
            )

        if path_to_cache:
            get_path_to = lambda suffix: os.path.join(
                path_to_cache,
                f"{self.unique_description_hash}-{type(self).__name__}-{self.index_split.name}-{suffix}",
            )
            path_to_description = get_path_to("description.txt")
            path_to_document_index = get_path_to("document_index.npy")
            path_to_sample_index = get_path_to("sample_index.npy")
            path_to_shuffle_index = get_path_to("shuffle_index.npy")
            cache_hit = all(
                map(
                    os.path.isfile,
                    [
                        path_to_description,
                        path_to_document_index,
                        path_to_sample_index,
                        path_to_shuffle_index,
                    ],
                )
            )
        else:
            cache_hit = False

        if not path_to_cache or (
            not cache_hit
            and (not torch.distributed.is_initialized() or torch.distributed.get_rank() == 0)
        ):

            log_single_rank(
                logger,
                logging.INFO,
                f"Build and save the {type(self).__name__} {self.index_split.name} indices",
            )
            t_beg = time.time()

            sequence_length = self.config.sequence_length
            num_tokens_per_epoch = self._get_num_tokens_per_epoch()
            num_epochs = self._get_num_epochs(num_tokens_per_epoch)

            if num_epochs == 1:
                separate_final_epoch = False
            else:
                # Get the number of samples for the last epoch
                num_samples_sans_final_epoch = (
                    (num_epochs - 1) * num_tokens_per_epoch
                    - self.config.add_extra_token_to_sequence
                ) // sequence_length
                num_samples_from_final_epoch = self.num_samples - num_samples_sans_final_epoch
                num_samples_per_epoch = (
                    num_tokens_per_epoch - self.config.add_extra_token_to_sequence
                ) // sequence_length

                # num_samples_from_final_epoch should be non-negative
                assert num_samples_from_final_epoch >= 0

                # num_samples_from_final_epoch should not exceed max value
                assert num_samples_from_final_epoch <= num_samples_per_epoch + 1

                # Separate the final epoch if it falls below the threshold
                threshold = 0.80
                separate_final_epoch = num_samples_from_final_epoch < int(
                    threshold * num_samples_per_epoch
                )

                log_single_rank(
                    logger,
                    logging.DEBUG,
                    f"> num_samples_from_final_epoch: {num_samples_from_final_epoch}",
                )
                log_single_rank(logger, logging.DEBUG, f"> threshold: {threshold}")
                log_single_rank(
                    logger, logging.DEBUG, f"> num_samples_per_epoch: {num_samples_per_epoch}"
                )

            log_single_rank(
                logger, logging.DEBUG, f"> separate_final_epoch: {separate_final_epoch}"
            )

            numpy_random_state = numpy.random.RandomState(self.config.random_seed)

            # Build the document index
            document_index = _build_document_index(
                self.indices, num_epochs, numpy_random_state, separate_final_epoch
            )

            drop_last_partial_sequence = True
            if self.index_split == Split.valid:
                drop_last_partial_sequence = self.config.drop_last_partial_validation_sequence

            # Build the sample index
            from megatron.core.datasets import helpers

            if self.index_split == Split.valid:
                drop_last_partial_sequence = self.config.drop_last_partial_validation_sequence
            else:
                drop_last_partial_sequence = True

            assert document_index.dtype == numpy.int32
            assert self.dataset.sequence_lengths.dtype == numpy.int32
            sample_index = helpers.build_sample_idx(
                self.dataset.sequence_lengths,
                document_index,
                sequence_length,
                num_epochs,
                num_tokens_per_epoch,
                drop_last_partial_sequence,
                self.config.add_extra_token_to_sequence,
            )

            # Build the shuffle index
            if separate_final_epoch:
                shuffle_index = _build_shuffle_index(
                    num_samples_sans_final_epoch, sample_index.shape[0] - 1, numpy_random_state
                )
            else:
                shuffle_index = _build_shuffle_index(
                    sample_index.shape[0] - 1, sample_index.shape[0] - 1, numpy_random_state
                )

            if path_to_cache:
                os.makedirs(path_to_cache, exist_ok=True)
                # Write the description
                with open(path_to_description, "wt") as writer:
                    writer.write(self.unique_description)
                numpy.save(path_to_document_index, document_index, allow_pickle=True)
                numpy.save(path_to_sample_index, sample_index, allow_pickle=True)
                numpy.save(path_to_shuffle_index, shuffle_index, allow_pickle=True)
            else:
                log_single_rank(
                    logger,
                    logging.WARNING,
                    f"Unable to save the {type(self).__name__} indexes because path_to_cache is None",
                )

            t_end = time.time()
            log_single_rank(logger, logging.DEBUG, f"\t> time elapsed: {t_end - t_beg:4f} seconds")

            log_single_rank(
                logger, logging.INFO, f"> total number of samples: {sample_index.shape[0] - 1}"
            )
            log_single_rank(logger, logging.INFO, f"> total number of epochs: {num_epochs}")

            return document_index, sample_index, shuffle_index

        log_single_rank(
            logger, logging.INFO, f"Load the {type(self).__name__} {self.index_split.name} indices"
        )

        log_single_rank(
            logger,
            logging.INFO,
            f"\tLoad the document index from {os.path.basename(path_to_document_index)}",
        )
        t_beg = time.time()
        document_index = numpy.load(path_to_document_index, allow_pickle=True, mmap_mode='r')
        t_end = time.time()
        log_single_rank(logger, logging.DEBUG, f"\t> time elapsed: {t_end - t_beg:4f} seconds")

        log_single_rank(
            logger,
            logging.INFO,
            f"\tLoad the sample index from {os.path.basename(path_to_sample_index)}",
        )
        t_beg = time.time()
        sample_index = numpy.load(path_to_sample_index, allow_pickle=True, mmap_mode='r')
        t_end = time.time()
        log_single_rank(logger, logging.DEBUG, f"\t> time elapsed: {t_end - t_beg:4f} seconds")

        log_single_rank(
            logger,
            logging.INFO,
            f"\tLoad the shuffle index from {os.path.basename(path_to_shuffle_index)}",
        )
        t_beg = time.time()
        shuffle_index = numpy.load(path_to_shuffle_index, allow_pickle=True, mmap_mode='r')
        t_end = time.time()
        log_single_rank(logger, logging.DEBUG, f"\t> time elapsed: {t_end - t_beg:4f} seconds")

        log_single_rank(
            logger, logging.INFO, f"> total number of samples: {sample_index.shape[0] - 1}"
        )

        return document_index, sample_index, shuffle_index

    def _get_num_tokens_per_epoch(self) -> int:
        """Calculate the number of tokens in a single epoch

        Returns:
            int: The number of tokens in a single epoch
        """
        return int(numpy.sum(self.dataset.sequence_lengths[self.indices]))

    def _get_num_epochs(self, num_tokens_per_epoch: int) -> int:
        """Calculate the number of epochs

        Args:
            num_tokens_per_epoch (int): The number of tokens in a single epoch

        Returns:
            int: The number of epochs
        """
        num_epochs = 1
        num_tokens = num_tokens_per_epoch
        if self.num_samples is None:
            return num_epochs
        else:
            num_tokens_requested = (
                self.num_samples * self.config.sequence_length
            ) + self.config.add_extra_token_to_sequence
            while num_tokens < num_tokens_requested:
                num_epochs += 1
                num_tokens += num_tokens_per_epoch
        return num_epochs


def _build_document_index(
    documents: numpy.ndarray,
    num_epochs: int,
    numpy_random_state: numpy.random.RandomState,
    separate_final_epoch: bool,
) -> numpy.ndarray:
    """Build an array with length = num epochs * num documents

    Args:
        documents (numpy.ndarray): the subset of exposed document indices

        num_epochs (int): The number of epochs

        numpy_random_state (numpy.random.RandomState): The NumPy random state

        separate_final_epoch (bool): Whether to exclude the last epoch from the global shuffle

    Returns:
        numpy.ndarray: The document index
    """
    if not separate_final_epoch or num_epochs == 1:
        document_index = numpy.mgrid[0:num_epochs, 0 : len(documents)][1]
        document_index[:] = documents
        document_index = document_index.reshape(-1)
        document_index = document_index.astype(numpy.int32)
        numpy_random_state.shuffle(document_index)
        return document_index

    doc_idx_first = _build_document_index(documents, num_epochs - 1, numpy_random_state, False)
    doc_idx_last = _build_document_index(documents, 1, numpy_random_state, False)
    return numpy.concatenate((doc_idx_first, doc_idx_last))


def _build_shuffle_index(
    num_samples: int, total_size: int, numpy_random_state: numpy.random.RandomState
) -> numpy.ndarray:
    """Build the range [0, size) and shuffle
    
    Args:
        num_samples (int): The size of the first shuffle range [0, num_samples)

        total_size (int): The size of the entire index. If larger than 'num_samples', it defines the second shuffle range [num_samples, total_size)

        numpy_random_state (numpy.random.RandomState): The NumPy random state

    Returns:
        numpy.ndarray: The shuffle index
    """
    dtype_ = numpy.uint32
    if total_size >= (numpy.iinfo(numpy.uint32).max - 1):
        dtype_ = numpy.int64

    shuffle_idx_first = numpy.arange(start=0, stop=num_samples, step=1, dtype=dtype_)
    numpy_random_state.shuffle(shuffle_idx_first)
    if num_samples == total_size:
        return shuffle_idx_first

    shuffle_idx_last = numpy.arange(start=num_samples, stop=total_size, step=1, dtype=dtype_)
    numpy_random_state.shuffle(shuffle_idx_last)

    return numpy.concatenate((shuffle_idx_first, shuffle_idx_last))


def _get_ltor_masks_and_position_ids(
    data: torch.Tensor,
    eod_token: int,
    reset_position_ids: bool,
    reset_attention_mask: bool,
    eod_mask_loss: bool,
    create_attention_mask: bool,
):
    """Build masks and position id for left to right model.

    Args:
        data (torch.Tensor): The data tenor that holds the tokens from the dataset

        eod_token (int): ID of the token to that is considered the EOD

        reset_position_ids (bool): Switch to reset the document position ID's

        reset_attention_mask (bool): Switch to reset the attention mask

        eod_mask_loss (bool): Switch to enable the EOD mask loss

        create_attention_mask (bool): Switch to enable the attention masks generation. Can be disabled if attention kernel generates masks by itself.

    Returns:
        torch.Tensor: Attention mask needed to be used for Attention

        torch.Tensor: The mask used for loss value during training

        torch.Tensor: The position ID's of the token
    """
    seq_length = data.numel()

<<<<<<< HEAD
    # attention_mask is not used in GPT or Mamba hybrid. The attention mechanism
    # generates its own causal mask, and ignores attention_mask. attention_mask
    # can get very large when seq_length is long, causing CPU OOM. Note also
    # that the PyTorch dataloader does not allow `None` as a dataset element, so
    # instead we pass a one-element tensor of the same shape.
    # The following is a temporary solution. We might want to disable dataset
    # attention mask generation using a command-line argument.
    # Also see megatron/utils.py which passes/splits attention_mask between
    # ranks and makes assumptions about its shape that can lead to hangs.
    # attention_mask = torch.tril(torch.ones((seq_length, seq_length), device=data.device)).unsqueeze(
    #     0
    # )
    attention_mask = torch.ones((1, 1, 1), device=data.device)
=======
    if create_attention_mask:
        attention_mask = torch.tril(
            torch.ones((seq_length, seq_length), device=data.device)
        ).unsqueeze(0)
    else:
        attention_mask = None
>>>>>>> 03ee9bf9

    # Loss mask.
    loss_mask = torch.ones(seq_length, dtype=torch.float, device=data.device)
    if eod_mask_loss:
        loss_mask[data == eod_token] = 0.0

    # Position ids.
    position_ids = torch.arange(seq_length, dtype=torch.long, device=data.device)
    # We need to clone as the ids will be modifed based on batch index.
    if reset_position_ids:
        position_ids = position_ids.clone()

    if reset_position_ids or reset_attention_mask:
        # Find indices where EOD token is.
        eod_index = position_ids[data == eod_token]
        # Detach indices from positions if going to modify positions.
        if reset_position_ids:
            eod_index = eod_index.clone()

        # Loop through EOD indices:
        prev_index = 0
        for j in range(eod_index.numel()):
            i = eod_index[j]
            # Mask attention loss.
            if reset_attention_mask and attention_mask is not None:
                attention_mask[0, (i + 1) :, : (i + 1)] = 0
            # Reset positions.
            if reset_position_ids:
                position_ids[(i + 1) :] -= i + 1 - prev_index
                prev_index = i + 1

    if attention_mask is not None:
        # Convert attention mask to binary:
        attention_mask = attention_mask < 0.5

    return attention_mask, loss_mask, position_ids


class MockGPTLowLevelDataset:

    seed: int = 0
    size: int = 100000
    max_sequence_length: int = 4096

    def __init__(self, tokenizer: MegatronTokenizer) -> None:
        self.tokenizer = tokenizer
        rng = numpy.random.default_rng(seed=self.seed)
        self.sequence_lengths = rng.integers(
            low=1, high=self.max_sequence_length, size=self.size, dtype=numpy.int32
        )

    def __len__(self) -> int:
        return self.size

    def __getitem__(self, idx: int) -> numpy.number:
        length = self.sequence_lengths[idx]
        sample = numpy.int64(
            numpy.concatenate([numpy.arange(length - 1) + 1, [self.tokenizer.eod]])
        )
        return sample

    def get(self, idx: int, offset: int = 0, length: Optional[int] = None) -> numpy.ndarray:
        if length is None:
            length = self.sequence_lengths[idx] - offset
        return self[idx][offset : offset + length]


class MockGPTDataset(GPTDataset):
    """The mock GPT dataset

    Args:
        indexed_dataset (MockGPTLowLevelDataset): The MockGPTLowLevelDataset around which to build the MockGPTDataset

        dataset_path (Optional[str]): This argument is of no consequence for the MockGPTDataset

        indices (numpy.ndarray): The set of the dataset indices to expose

        num_samples (int): The number of samples to draw from the dataset

        index_split (Split): The indices Split

        config (GPTDatasetConfig): The config
    """

    def __init__(
        self,
        dataset: MockGPTLowLevelDataset,
        dataset_path: Optional[str],
        indices: numpy.ndarray,
        num_samples: int,
        index_split: Split,
        config: GPTDatasetConfig,
    ) -> None:
        assert config.mock

        if num_samples is None:
            num_samples = len(indices)

        super().__init__(dataset, dataset_path, indices, num_samples, index_split, config)

    @staticmethod
    def numel_low_level_dataset(low_level_dataset: MockGPTLowLevelDataset) -> int:
        """Abstract method implementation

        Args:
            low_level_dataset (MockGPTLowLevelDataset): The underlying MockGPTLowLevelDataset

        Returns:
            int: The number of unique elements in the underlying MockGPTLowLevelDataset
        """
        return len(low_level_dataset)

    @staticmethod
    def build_low_level_dataset(
        dataset_path: Optional[str], config: GPTDatasetConfig
    ) -> MockGPTLowLevelDataset:
        """Abstract method implementation

        Args:
            dataset_path (Optional[str]): This argument is of no consequence for the MockGPTLowLevelDataset

            config (GPTDatasetConfig): The config

        Returns:
            MockGPTLowLevelDataset: The underlying MockGPTLowLevelDataset
        """
        return MockGPTLowLevelDataset(config.tokenizer)

    def __len__(self) -> int:
        """Abstract method implementation

        Returns:
            int: The length of the dataset
        """
        return self.num_samples

    def __getitem__(self, idx: int) -> Dict[str, torch.Tensor]:
        """Abstract method implementation

        Args:
            idx (int): The integer seed for mock data generation

        Returns:
            Dict[str, numpy.ndarray]: The mock sample information wrapped in a dictionary
        """
        if idx is not None and idx >= self.num_samples:
            raise IndexError(
                f"The index {idx} exceeds the available number of samples ({self.num_samples})"
            )

        return super().__getitem__(idx)<|MERGE_RESOLUTION|>--- conflicted
+++ resolved
@@ -627,28 +627,12 @@
     """
     seq_length = data.numel()
 
-<<<<<<< HEAD
-    # attention_mask is not used in GPT or Mamba hybrid. The attention mechanism
-    # generates its own causal mask, and ignores attention_mask. attention_mask
-    # can get very large when seq_length is long, causing CPU OOM. Note also
-    # that the PyTorch dataloader does not allow `None` as a dataset element, so
-    # instead we pass a one-element tensor of the same shape.
-    # The following is a temporary solution. We might want to disable dataset
-    # attention mask generation using a command-line argument.
-    # Also see megatron/utils.py which passes/splits attention_mask between
-    # ranks and makes assumptions about its shape that can lead to hangs.
-    # attention_mask = torch.tril(torch.ones((seq_length, seq_length), device=data.device)).unsqueeze(
-    #     0
-    # )
-    attention_mask = torch.ones((1, 1, 1), device=data.device)
-=======
     if create_attention_mask:
         attention_mask = torch.tril(
             torch.ones((seq_length, seq_length), device=data.device)
         ).unsqueeze(0)
     else:
         attention_mask = None
->>>>>>> 03ee9bf9
 
     # Loss mask.
     loss_mask = torch.ones(seq_length, dtype=torch.float, device=data.device)
