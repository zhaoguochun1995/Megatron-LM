# Copyright (c) 2024, NVIDIA CORPORATION. All rights reserved.

import types
from dataclasses import dataclass
from typing import Callable, Optional, Tuple

import torch
import torch.nn.functional as F

from ..model_parallel_config import ModelParallelConfig
from ..utils import init_method_normal, scaled_init_method_normal


@dataclass
class TransformerConfig(ModelParallelConfig):
    """Configuration object for megatron-core transformers.

    The initialization function has an argument for each parameter, including those in ModelParallelConfig.
    """

    ####################
    # model architecture
    ####################
    num_layers: int = 0
    """Number of transformer layers in a transformer block."""

    hidden_size: int = 0
    """Transformer hidden size."""

    num_attention_heads: int = 0
    """Number of transformer attention heads."""

    num_query_groups: int = None
    """Number of query groups for group query attention. If None, normal attention is used."""

    ffn_hidden_size: int = None
    """Transformer Feed-Forward Network hidden size. This is set to 4*hidden_size if not provided."""

    kv_channels: int = None
    """Projection weights dimension in multi-head attention. This is set to hidden_size //
    num_attention_heads if not provided."""

    hidden_dropout: float = 0.1
    """Dropout probability for transformer hidden state."""

    attention_dropout: float = 0.1
    """Post attention dropout probability."""

    fp32_residual_connection: bool = False
    """If true, move residual connections to fp32."""

    # @jcasper should we keep this option?
    apply_residual_connection_post_layernorm: bool = False
    """If True, uses the original BERT residule connection ordering."""

    layernorm_epsilon: float = 1e-5
    """Epsilon value for any LayerNorm operations."""

    layernorm_zero_centered_gamma: bool = False
    """If set to True, the LayerNorm is adjusted to center the gamma values around 0. This improves
    numerical stability."""

    add_bias_linear: bool = True
    """Include a bias term in all linear layers (QKV projections, after core attention, and two in
    MLP layer)."""

    add_qkv_bias: bool = False
    """Add a bias term only for QKV projections."""

    gated_linear_unit: bool = False
    """Use a gated linear unit for the first linear layer in the MLP."""

    activation_func: Callable = F.gelu
    """Activation function to use for the non-linearity in the MLP."""

    activation_func_fp8_input_store: bool = False
    """Store the input of MLP activation function in FP8 for backprop to save memory.
    The stored input is casted back to the original precision before backprop compuatation."""

    num_moe_experts: int = None
    """Number of experts to use for MoE layer. When set, it replaces MLP with MoE layer. Set to None
    for no MoE."""

    rotary_interleaved: bool = False
    """True is rotate pairs of even and odd dimensions (RoFormer style), False is rotate pairs of
    first half and second half (LLaMa style). Default to False."""

    window_size: Optional[Tuple[int, int]] = None
    """If not None, then will use sliding window attention. The size of the window is specified by
    the numbers inside the tuple; -1 is special value meaning "infinite window size"."""

    normalization: bool = "LayerNorm"
    """Which norm to use for normalization layers, valid options are `LayerNorm` and `RMSNorm`."""

    qk_layernorm: bool = False
    """Whether to apply LayerNorm to the query and key embeddings."""

    test_mode: bool = False
    """Whether to run real-time tests."""

    calculate_per_token_loss: bool = False
    """Whether cross entropy loss is calculated over the actual number of non-padded tokens in the
    global batch, versus the default behavior of assuming all tokens are non-padded."""

    ####################
    # initialization
    ####################
    init_method: Callable = None
    """Method to initialize weights. Note that bias is always set to zero. Should be a function that
    takes a single Tensor and initializes it. If None, will be set to
    megatron.core.utils.init_method_normal(init_method_std) which is torch nn init normal with
    mean=0.0 and std=init_method_std."""

    output_layer_init_method: Callable = None
    """Method to initialize weights of the output layer of both attention and MLP blocks. If None,
    will be set to megatron.core.utils.scaled_init_method_normal(init_method_std) which is torch nn
    init normal with mean=0.0 and std=init_method_std / math.sqrt(2.0 * num_layers)."""

    init_method_std: float = 0.02
    """Standard deviation of the zero mean normal for the default initialization method, not used if
    init_method and output_layer_init_method are provided."""

    ####################
    # mixed-precision
    ####################
    apply_query_key_layer_scaling: bool = False
    """If true, scale Q * K^T by 1 / layer-number. This improve numeric stability when training with
    fp16."""

    attention_softmax_in_fp32: bool = True
    """If True, run attention masking and softmax in fp32. This should be True if
    apply_query_key_layer_scaling is True."""

    ####################
    # fusion
    ####################
    bias_activation_fusion: bool = False
    """If True, fuses bias addition and the activation function when possible."""

    masked_softmax_fusion: bool = False
    """If True, uses softmax fusion."""

    persist_layer_norm: bool = False
    """If True, uses the persistent fused layer norm kernel. This kernel only supports a fixed set
    of hidden sizes."""

    memory_efficient_layer_norm: bool = False
    """If True, and using local layers (not from TransformerEngine), tells Apex to use the memory
    efficient fused LayerNorm kernel. Ignored if not using LayerNorm."""

    bias_dropout_fusion: bool = False  # TODO: this should be bias_dropout_add_fusion?
    """If True, uses bias dropout fusion."""

    apply_rope_fusion: bool = False
    """If True, use fused RoPE kernel."""

    ####################
    # activation recomputation
    ####################
    recompute_granularity: str = None
    recompute_granularity: str = None
    """Determines which type of activation recompute to use.  Megatron-core supports 'selective'
    activation checkpointing where only the memory intensive part of attention is checkpointed.
    These memory intensive activations are also less compute intensive which makes activation
    checkpointing more efficient for LLMs (20B+).  See Reducing Activation Recomputation in Large
    Transformer Models (https://arxiv.org/abs/2205.05198) for more details.  'full' will checkpoint
    the entire transformer layer.  If None, no recompute is performed and all activations are saved.
    If set, must be 'selective' or 'full'. 'selective' always uses all layers.
    """

    recompute_method: str = None
    """Determines which transformer layers will be recomputed. uniform will uniformly divide the
    total number of transformer layers in a transformer block and recompute the input activation of
    each divided chunk at the specified granularity.  block will recompute the input activations for
    only a set number of transformer layers per pipeline stage.  The rest of the layers in the
    pipeline stage will not have any activations recomputed.  If None, and recompute is enabled, all
    layers will do recomputation. If set, must be 'uniform' or 'block'."""

    recompute_num_layers: int = None
    """When recompute_method is uniform, recompute_num_layers is the number of transformer layers in
    each uniformly divided recompute unit.  When recompute_method is block, recompute_num_layers is
    the number of transformer layers to recompute within each pipeline stage.  Must be None for
    'selective' activation checkpointing."""

    distribute_saved_activations: bool = None
    """If True, distribute recomputed activations across the model parallel group."""

    ####################
    # fp8 related
    ####################
    fp8: str = None
    """If set, enables the use of FP8 precision through Transformer Engine. There are 2 predefined
    choices (1) 'e4m3' uniformly uses e4m3 for all FP8 tensors, (2) 'hybrid' uses e4m3 for all FP8
    activation and weight tensors and e5m2 for all FP8 output activation gradient tensors."""

    fp8_margin: int = 0
    """Margin for the scaling factor computation."""

    fp8_interval: int = 1
    """Controls how often the scaling factor is recomputed."""

    fp8_amax_history_len: int = 1
    """The length of the amax history window used for scaling factor computation."""

    fp8_amax_compute_algo: str = "most_recent"
    """Algorithm used for choosing the `amax` value for the scaling factor computation. There are 2
    predefined choices: `max` chooses the largest `amax` in the history window, while `most_recent`
    always chooses the most recently seen value.

    """

    fp8_wgrad: bool = True
    """When set to False, override FP8 config options and do the wgrad computation in higher precision."""

<<<<<<< HEAD
    # miscellaneous
    clone_scatter_output_in_embedding: bool = True
    # TODO(duncan+sudhakar+wonmin): decide if, and how, to use this
    #   functionality
    # attn_input_format: str = "sbhd"
=======
    fp8_dot_product_attention: bool = False
    """When set to True, use the FP8 implementation of Dot Product Attention."""
>>>>>>> 03ee9bf9

    fp8_multi_head_attention: bool = False
    """When set to True, use the FP8 implementation of Multi Head Attention."""

    ####################
    # MoE related
    ####################
    moe_router_load_balancing_type: str = "aux_loss"
    """Determines the load balancing strategy for the router. "aux_loss" corresponds to the load
    balancing loss used in GShard and SwitchTransformer, "sinkhorn" corresponds to the balancing
    algorithm used in S-BASE, and "none" implies no load balancing."""

    moe_router_topk: int = 2
    """Number of experts to route to for each token."""

    moe_grouped_gemm: bool = False
    """When there are multiple experts per rank, compress multiple local (potentially small) gemms
    in a single kernel launch to improve the utilization and performance by leveraging the Grouped
    GEMM feature introduced since CUTLASS 2.8 (https://github.com/fanshiqing/grouped_gemm).

    """

    moe_aux_loss_coeff: float = 0  # 1e-2 would be a good start value for load balance loss.
    """Scaling coefficient for the aux loss. A starting value of 1e-2 is recommended."""

    moe_z_loss_coeff: float = None  # 1e-3 would be a good start value for z-loss
    """Scaling coefficient for the z-loss. A starting value of 1e-3 is recommended."""

    moe_input_jitter_eps: float = None
    """Add noise to the input tensor by applying jitter with a specified epsilon value."""

    moe_token_dropping: bool = False  # TODO: Support token dropping.
    """This feature involves selectively dropping and padding tokens for each expert to achieve a
    specified capacity, similar to GShard, Switch-Transformer, and DeepSpeed-MoE. Note that this is
    currently unsupported so should remain False."""

    moe_token_dispatcher_type: str = "allgather"
    """The type of token dispatcher to use. The default is 'allgather'. Options are 'allgather' and 'alltoall'."""
    moe_per_layer_logging: bool = False
    """Enable per-layer logging for MoE, currently supports auxiliary loss and z loss."""

    moe_expert_capacity_factor: float = None
    """moe_expert_capacity_factor (float): The capacity factor for each expert, None means no token will be dropped. The default is None."""

    moe_pad_expert_input_to_capacity: bool = False
    """moe_pad_expert_input_to_capacity (bool): If True, pads the input for each expert to match the expert capacity length, effective only after the moe_expert_capacity_factor is set. The default setting is False."""

    moe_token_drop_policy: str = 'probs'
    """The policy to drop tokens. Can be either "probs" or "position". If "probs", the tokens with the lowest probabilities will be dropped. If "position", tokens at the end of each batch will be dropped.
    """
    moe_layer_recompute: bool = False
    """Memory optimization: checkpointing moe_layer to save actiavtion memory."""

    ####################
    # miscellaneous
    ####################
    clone_scatter_output_in_embedding: bool = True
    """When set to True, clone the output of scatter_to_sequence_parallel_region in embedding layer
    to facilitate garbage collection of input."""

    disable_parameter_transpose_cache: bool = False
    """When set to true, the parameter transposes are not cached for subsequent iterations."""

    enable_cuda_graph: bool = False
    """When set to true, TransformerLayer blocks are wrapped with CUDA graph."""

    # These 2 attributes are WAR for TRTLLM export. DO NOT USE!! WILL BE DEPRECATED SOON!!
    max_position_embeddings: int = 0
    """Deprecated. Do not use."""

    rotary_percent: float = 0
    """Deprecated. Do not use."""

    def __post_init__(self):
        """ Python dataclass method that is used to modify attributes after initialization.
            See https://docs.python.org/3/library/dataclasses.html#post-init-processing for more details.
        """
        super().__post_init__()
        if self.fp16 and self.bf16:
            raise ValueError(
                f'Only one of self.fp16: {self.fp16} and self.bf16 {self.bf16} should be True.'
            )

        if self.num_attention_heads % self.tensor_model_parallel_size != 0:
            raise ValueError(
                f"num_attention_heads ({self.num_attention_heads}) must be a multiple of "
                f"tensor_model_parallel_size ({self.tensor_model_parallel_size})."
            )

        if self.ffn_hidden_size is None:
            self.ffn_hidden_size = 4 * self.hidden_size

        if self.kv_channels is None:
            self.kv_channels = self.hidden_size // self.num_attention_heads

        if self.num_query_groups is None:
            self.num_query_groups = self.num_attention_heads

        if self.num_query_groups % self.tensor_model_parallel_size != 0:
            raise ValueError(
                f"num_query_groups ({self.num_query_groups}) must be a multiple of "
                f"tensor_model_parallel_size ({self.tensor_model_parallel_size})."
            )

        if self.apply_query_key_layer_scaling:
            self.attention_softmax_in_fp32 = True

        if self.expert_model_parallel_size > 1 and self.num_moe_experts is None:
            raise ValueError(f'num_moe_experts must be non None to use expert-parallel.')

        if self.num_moe_experts is not None and self.num_moe_experts <= 0:
            raise ValueError(f'num_moe_experts must be non-negative.')

        if self.moe_expert_capacity_factor is not None:
            if self.moe_token_dispatcher_type != "alltoall":
                raise ValueError(
                    f'moe_expert_capacity_factor only works with alltoall token dispatcher'
                )
            if self.moe_expert_capacity_factor < 0:
                self.moe_expert_capacity_factor = None
            if self.moe_router_load_balancing_type not in ["aux_loss", "none"]:
                raise ValueError(
                    f'moe_expert_capacity_factor only works with aux_loss or none load balancing'
                )

        if self.moe_pad_expert_input_to_capacity:
            if self.moe_expert_capacity_factor is None:
                raise ValueError(
                    f'moe_expert_capacity_factor must be set to use moe_pad_expert_input_to_capacity'
                )

        if self.cpu_offloading and (
            self.cpu_offloading_num_layers < 0 or self.cpu_offloading_num_layers >= self.num_layers
        ):
            raise ValueError(
                f'CPU offloading can be done only for layers less than {self.num_layers}'
            )

        if self.cpu_offloading and self.pipeline_model_parallel_size > 1:
            raise ValueError(
                f'Currently there is no support for Pipeline parallelism with CPU offloading'
            )

        if self.cpu_offloading and self.recompute_granularity is not None:
            raise ValueError(
                f'CPU offloading does not work when activation recomputation is enabled'
            )

        if self.recompute_granularity is not None:
            if not self.recompute_granularity in ['full', 'selective']:
                raise ValueError(
                    f'When using recompute_granuarlity: {self.recompute_granularity} must be "full" or "selective".'
                )

            if self.recompute_method is not None:
                if not self.recompute_method in ['block', 'uniform']:
                    raise ValueError(
                        f'recompute_method: {self.recompute_method} must be "block" or "uniform".'
                    )
            elif self.recompute_granularity != 'selective':
                raise ValueError(
                    f'Using recompute_granularity: {self.recompute_granularity} so recompute_method must be "block" or "uniform"'
                )

            if self.recompute_granularity != 'selective' and self.recompute_num_layers is None:
                raise ValueError(
                    f'When using recompute_granularity: {self.recompute_granularity} recompute_num_layers must be between '
                    f'1 and num_layers_per_pipeline_rank: {self.num_layers // self.pipeline_model_parallel_size}'
                )
            elif (
                self.recompute_granularity == 'selective' and self.recompute_num_layers is not None
            ):
                raise ValueError(
                    f'When using recompute_granularity: {self.recompute_granularity} recompute_num_layers must be None.'
                )

            if self.distribute_saved_activations and self.sequence_parallel:
                raise ValueError(
                    f'distribute_saved_activations: {self.distribute_saved_activations} must be false when sequence parallel is enabled: {self.sequence_parallel}'
                )

            if self.virtual_pipeline_model_parallel_size is not None:
                if not self.num_layers % self.virtual_pipeline_model_parallel_size == 0:
                    raise ValueError(
                        f'num_layers: {self.num_layers} must be divisible by virtual_model_parallel_size {self.virtual_pipeline_model_parallel_size}'
                    )

        if self.apply_query_key_layer_scaling:
            self.attention_softmax_in_fp32 = True

        if self.bias_activation_fusion:
            if self.activation_func not in [F.gelu, F.silu]:
                raise ValueError(
                    "When bias_activation_fusion is True, activation function should be either gelu or swiglu"
                )
            if (
                self.activation_func == F.gelu
                and not self.gated_linear_unit
                and not self.add_bias_linear
            ):
                raise ValueError(
                    "When bias_activation_fusion is True, gated_linear_unit is False, "
                    "and activation function is gelu, add_bias_linear must also be True."
                )
        if self.activation_func_fp8_input_store:
            if self.activation_func != F.silu or not self.gated_linear_unit:
                raise ValueError("Storing activation input in FP8 is supported only for SwiGLU.")
        if self.apply_rope_fusion and self.rotary_interleaved:
            raise ValueError(f'rotary_interleaved does not work with apply_rope_fusion.')

        if self.init_method is None:
            self.init_method = init_method_normal(self.init_method_std)

        if self.output_layer_init_method is None:
            self.output_layer_init_method = scaled_init_method_normal(
                self.init_method_std, self.num_layers
            )

        if self.moe_extended_tp:
            if self.moe_token_dispatcher_type != 'allgather':
                raise ValueError(
                    "Moe extended TP parallelism only applies to allgather based token dispatcher."
                )
            extended_tp_size = self.tensor_model_parallel_size * self.expert_model_parallel_size
            if self.ffn_hidden_size % extended_tp_size != 0:
                raise ValueError(
                    f'ffn_hidden_size: {self.ffn_hidden_size} must be divisible by extended_tp_size {extended_tp_size}'
                )<|MERGE_RESOLUTION|>--- conflicted
+++ resolved
@@ -212,16 +212,8 @@
     fp8_wgrad: bool = True
     """When set to False, override FP8 config options and do the wgrad computation in higher precision."""
 
-<<<<<<< HEAD
-    # miscellaneous
-    clone_scatter_output_in_embedding: bool = True
-    # TODO(duncan+sudhakar+wonmin): decide if, and how, to use this
-    #   functionality
-    # attn_input_format: str = "sbhd"
-=======
     fp8_dot_product_attention: bool = False
     """When set to True, use the FP8 implementation of Dot Product Attention."""
->>>>>>> 03ee9bf9
 
     fp8_multi_head_attention: bool = False
     """When set to True, use the FP8 implementation of Multi Head Attention."""
@@ -287,6 +279,10 @@
 
     enable_cuda_graph: bool = False
     """When set to true, TransformerLayer blocks are wrapped with CUDA graph."""
+
+    # TODO(duncan+sudhakar+wonmin): decide if, and how, to use this
+    #   functionality
+    # attn_input_format: str = "sbhd"
 
     # These 2 attributes are WAR for TRTLLM export. DO NOT USE!! WILL BE DEPRECATED SOON!!
     max_position_embeddings: int = 0
