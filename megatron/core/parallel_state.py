# Copyright (c) 2022, NVIDIA CORPORATION. All rights reserved.

"""Model and data parallel groups."""

import torch
from typing import Optional

from .utils import GlobalMemoryBuffer

# Intra-layer model parallel group that the current rank belongs to.
_TENSOR_MODEL_PARALLEL_GROUP = None
# Inter-layer model parallel group that the current rank belongs to.
_PIPELINE_MODEL_PARALLEL_GROUP = None
# Model parallel group (both intra- and pipeline) that the current rank belongs to.
_MODEL_PARALLEL_GROUP = None
# Embedding group.
_EMBEDDING_GROUP = None
# Position embedding group.
_POSITION_EMBEDDING_GROUP = None
# Data parallel group that the current rank belongs to.
_DATA_PARALLEL_GROUP = None

_VIRTUAL_PIPELINE_MODEL_PARALLEL_RANK = None
_VIRTUAL_PIPELINE_MODEL_PARALLEL_WORLD_SIZE = None
_PIPELINE_MODEL_PARALLEL_SPLIT_RANK = None

# These values enable us to change the mpu sizes on the fly.
_MPU_TENSOR_MODEL_PARALLEL_WORLD_SIZE = None
_MPU_PIPELINE_MODEL_PARALLEL_WORLD_SIZE = None
_MPU_TENSOR_MODEL_PARALLEL_RANK = None
_MPU_PIPELINE_MODEL_PARALLEL_RANK = None

# A list of ranks that have a copy of the embedding.
_EMBEDDING_GLOBAL_RANKS = None

# A list of ranks that have a copy of the position embedding.
_POSITION_EMBEDDING_GLOBAL_RANKS = None

# A list of global ranks for each pipeline group to ease calculation of the source
# rank when broadcasting from the first or last pipeline stage.
_PIPELINE_GLOBAL_RANKS = None

# A list of global ranks for each data parallel group to ease calculation of the source
# rank when broadcasting weights from src to all other data parallel ranks
_DATA_PARALLEL_GLOBAL_RANKS = None

# Memory buffers to avoid dynamic memory allocation
_GLOBAL_MEMORY_BUFFER = None


def initialize_model_parallel(
    tensor_model_parallel_size: int = 1,
    pipeline_model_parallel_size: int = 1,
    virtual_pipeline_model_parallel_size: Optional[int] = None,
    pipeline_model_parallel_split_rank: Optional[int] = None,
) -> None:
    """
    Initialize model data parallel groups.

    Arguments:
        tensor_model_parallel_size (int, default = 1):
            The number of GPUs to split individual tensors across.

        pipeline_model_parallel_size (int, default = 1):
            The number of tensor parallel GPU groups to split the
            Transformer layers across. For example, if
            tensor_model_parallel_size is 4 and
            pipeline_model_parallel_size is 2, the model will be split
            into 2 groups of 4 GPUs.

        virtual_pipeline_model_parallel_size (int, optional):
            The number of stages that each pipeline group will have,
            interleaving as necessary. If None, no interleaving is
            performed. For example, if tensor_model_parallel_size is 1,
            pipeline_model_parallel_size is 4,
            virtual_pipeline_model_parallel_size is 2, and there are
            16 transformer layers in the model, the model will be
            split into 8 stages with two layers each and each GPU
            would get 2 stages as such (layer number starting with 1):

            GPU 0: [1, 2] [9, 10]
            GPU 1: [3, 4] [11, 12]
            GPU 2: [5, 6] [13, 14]
            GPU 3: [7, 8] [15, 16]

        pipeline_model_parallel_split_rank (int, optional):
            For models with both an encoder and decoder, the rank in
            pipeline to switch between encoder and decoder (i.e. the
            first rank of the decoder). This allows the user to set
            the pipeline parallel size of the encoder and decoder
            independently. For example, if
            pipeline_model_parallel_size is 8 and
            pipeline_model_parallel_split_rank is 3, then ranks 0-2
            will be the encoder and ranks 3-7 will be the decoder.

    Let's say we have a total of 16 GPUs denoted by g0 ... g15 and we
    use 2 GPUs to parallelize the model tensor, and 4 GPUs to parallelize
    the model pipeline. The present function will
    create 8 tensor model-parallel groups, 4 pipeline model-parallel groups
    and 8 data-parallel groups as:
        8 data_parallel groups:
            [g0, g2], [g1, g3], [g4, g6], [g5, g7], [g8, g10], [g9, g11], [g12, g14], [g13, g15]
        8 tensor model-parallel groups:
            [g0, g1], [g2, g3], [g4, g5], [g6, g7], [g8, g9], [g10, g11], [g12, g13], [g14, g15]
        4 pipeline model-parallel groups:
            [g0, g4, g8, g12], [g1, g5, g9, g13], [g2, g6, g10, g14], [g3, g7, g11, g15]
    Note that for efficiency, the caller should make sure adjacent ranks
    are on the same DGX box. For example if we are using 2 DGX-1 boxes
    with a total of 16 GPUs, rank 0 to 7 belong to the first box and
    ranks 8 to 15 belong to the second box.
    """
    # Get world size and rank. Ensure some consistencies.
    assert torch.distributed.is_initialized()
    world_size: int = torch.distributed.get_world_size()

    if world_size % (tensor_model_parallel_size * pipeline_model_parallel_size) != 0:
        raise RuntimeError(
            f"world_size ({world_size}) is not divisible by tensor_model_parallel_size "
            f"({tensor_model_parallel_size}) x pipeline_model_parallel_size ({pipeline_model_parallel_size})"
        )

    data_parallel_size: int = world_size // (tensor_model_parallel_size * pipeline_model_parallel_size)

    num_tensor_model_parallel_groups: int = world_size // tensor_model_parallel_size
    num_pipeline_model_parallel_groups: int = world_size // pipeline_model_parallel_size
    num_data_parallel_groups: int = world_size // data_parallel_size

    if virtual_pipeline_model_parallel_size is not None:
        if not pipeline_model_parallel_size > 2:
            raise RuntimeError("pipeline-model-parallel size should be greater than 2 with " "interleaved schedule")
        global _VIRTUAL_PIPELINE_MODEL_PARALLEL_RANK
        global _VIRTUAL_PIPELINE_MODEL_PARALLEL_WORLD_SIZE
        _VIRTUAL_PIPELINE_MODEL_PARALLEL_RANK = 0
        _VIRTUAL_PIPELINE_MODEL_PARALLEL_WORLD_SIZE = virtual_pipeline_model_parallel_size

    if pipeline_model_parallel_split_rank is not None:
        global _PIPELINE_MODEL_PARALLEL_SPLIT_RANK
        _PIPELINE_MODEL_PARALLEL_SPLIT_RANK = pipeline_model_parallel_split_rank

    rank = torch.distributed.get_rank()

    # Build the data-parallel groups.
    global _DATA_PARALLEL_GROUP
    global _DATA_PARALLEL_GLOBAL_RANKS
    assert _DATA_PARALLEL_GROUP is None, 'data parallel group is already initialized'
    all_data_parallel_group_ranks = []
    for i in range(pipeline_model_parallel_size):
        start_rank = i * num_pipeline_model_parallel_groups
        end_rank = (i + 1) * num_pipeline_model_parallel_groups
        for j in range(tensor_model_parallel_size):
            ranks = range(start_rank + j, end_rank, tensor_model_parallel_size)
            all_data_parallel_group_ranks.append(list(ranks))
            group = torch.distributed.new_group(ranks)
            if rank in ranks:
                _DATA_PARALLEL_GROUP = group
                _DATA_PARALLEL_GLOBAL_RANKS = ranks

    # Build the model-parallel groups.
    global _MODEL_PARALLEL_GROUP
    assert _MODEL_PARALLEL_GROUP is None, 'model parallel group is already initialized'
    for i in range(data_parallel_size):
        ranks = [data_parallel_group_ranks[i] for data_parallel_group_ranks in all_data_parallel_group_ranks]
        group = torch.distributed.new_group(ranks)
        if rank in ranks:
            _MODEL_PARALLEL_GROUP = group

    # Build the tensor model-parallel groups.
    global _TENSOR_MODEL_PARALLEL_GROUP
    assert _TENSOR_MODEL_PARALLEL_GROUP is None, 'tensor model parallel group is already initialized'
    for i in range(num_tensor_model_parallel_groups):
        ranks = range(i * tensor_model_parallel_size, (i + 1) * tensor_model_parallel_size)
        group = torch.distributed.new_group(ranks)
        if rank in ranks:
            _TENSOR_MODEL_PARALLEL_GROUP = group

    # Build the pipeline model-parallel groups and embedding groups
    # (first and last rank in each pipeline model-parallel group).
    global _PIPELINE_MODEL_PARALLEL_GROUP
    global _PIPELINE_GLOBAL_RANKS
    assert _PIPELINE_MODEL_PARALLEL_GROUP is None, 'pipeline model parallel group is already initialized'
    global _EMBEDDING_GROUP
    global _EMBEDDING_GLOBAL_RANKS
    assert _EMBEDDING_GROUP is None, 'embedding group is already initialized'
    global _POSITION_EMBEDDING_GROUP
    global _POSITION_EMBEDDING_GLOBAL_RANKS
    assert _POSITION_EMBEDDING_GROUP is None, 'position embedding group is already initialized'
    for i in range(num_pipeline_model_parallel_groups):
        ranks = range(i, world_size, num_pipeline_model_parallel_groups)
        group = torch.distributed.new_group(ranks)
        if rank in ranks:
            _PIPELINE_MODEL_PARALLEL_GROUP = group
            _PIPELINE_GLOBAL_RANKS = ranks
        # Setup embedding group (to exchange gradients between
        # first and last stages).
        if len(ranks) > 1:
            embedding_ranks = [ranks[0], ranks[-1]]
            position_embedding_ranks = [ranks[0]]
            if pipeline_model_parallel_split_rank is not None:
                if ranks[pipeline_model_parallel_split_rank] not in embedding_ranks:
                    embedding_ranks = [ranks[0], ranks[pipeline_model_parallel_split_rank], ranks[-1]]
                if ranks[pipeline_model_parallel_split_rank] not in position_embedding_ranks:
                    position_embedding_ranks = [ranks[0], ranks[pipeline_model_parallel_split_rank]]
        else:
            embedding_ranks = ranks
            position_embedding_ranks = ranks

        group = torch.distributed.new_group(embedding_ranks)
        if rank in embedding_ranks:
            _EMBEDDING_GROUP = group
        if rank in ranks:
            _EMBEDDING_GLOBAL_RANKS = embedding_ranks

        group = torch.distributed.new_group(position_embedding_ranks)
        if rank in position_embedding_ranks:
            _POSITION_EMBEDDING_GROUP = group
        if rank in ranks:
            _POSITION_EMBEDDING_GLOBAL_RANKS = position_embedding_ranks

    # Initialize global memory buffer
    # This isn't really "parallel state" but there isn't another good place to
    # put this. If we end up with a more generic initialization of megatron-core
    # we could stick it there
    _set_global_memory_buffer()


def model_parallel_is_initialized():
    """Check if model and data parallel groups are initialized."""
    if _TENSOR_MODEL_PARALLEL_GROUP is None or _PIPELINE_MODEL_PARALLEL_GROUP is None or _DATA_PARALLEL_GROUP is None:
        return False
    return True


def get_model_parallel_group():
    """Get the model parallel group the caller rank belongs to."""
    assert _MODEL_PARALLEL_GROUP is not None, 'model parallel group is not initialized'
    return _MODEL_PARALLEL_GROUP


def get_tensor_model_parallel_group():
    """Get the tensor model parallel group the caller rank belongs to."""
    assert _TENSOR_MODEL_PARALLEL_GROUP is not None, 'intra_layer_model parallel group is not initialized'
    return _TENSOR_MODEL_PARALLEL_GROUP


def get_pipeline_model_parallel_group():
    """Get the pipeline model parallel group the caller rank belongs to."""
    assert _PIPELINE_MODEL_PARALLEL_GROUP is not None, 'pipeline_model parallel group is not initialized'
    return _PIPELINE_MODEL_PARALLEL_GROUP


def get_data_parallel_group():
    """Get the data parallel group the caller rank belongs to."""
    assert _DATA_PARALLEL_GROUP is not None, 'data parallel group is not initialized'
    return _DATA_PARALLEL_GROUP


def get_embedding_group():
    """Get the embedding group the caller rank belongs to."""
    assert _EMBEDDING_GROUP is not None, 'embedding group is not initialized'
    return _EMBEDDING_GROUP


def get_position_embedding_group():
    """Get the position embedding group the caller rank belongs to."""
    assert _POSITION_EMBEDDING_GROUP is not None, 'position embedding group is not initialized'
    return _POSITION_EMBEDDING_GROUP


def set_tensor_model_parallel_world_size(world_size):
    """Set the tensor model parallel size"""
    global _MPU_TENSOR_MODEL_PARALLEL_WORLD_SIZE
    _MPU_TENSOR_MODEL_PARALLEL_WORLD_SIZE = world_size


def set_pipeline_model_parallel_world_size(world_size):
    """Set the pipeline model parallel size"""
    global _MPU_PIPELINE_MODEL_PARALLEL_WORLD_SIZE
    _MPU_PIPELINE_MODEL_PARALLEL_WORLD_SIZE = world_size


def set_virtual_pipeline_model_parallel_world_size(world_size):
    """Set the virtual pipeline model parallel size"""
    global _VIRTUAL_PIPELINE_MODEL_PARALLEL_WORLD_SIZE
    _VIRTUAL_PIPELINE_MODEL_PARALLEL_WORLD_SIZE = world_size


def get_tensor_model_parallel_world_size():
    """Return world size for the tensor model parallel group."""
    global _MPU_TENSOR_MODEL_PARALLEL_WORLD_SIZE
    if _MPU_TENSOR_MODEL_PARALLEL_WORLD_SIZE is not None:
        return _MPU_TENSOR_MODEL_PARALLEL_WORLD_SIZE
    return torch.distributed.get_world_size(group=get_tensor_model_parallel_group())


def get_pipeline_model_parallel_world_size():
    """Return world size for the pipeline model parallel group."""
    global _MPU_PIPELINE_MODEL_PARALLEL_WORLD_SIZE
    if _MPU_PIPELINE_MODEL_PARALLEL_WORLD_SIZE is not None:
        return _MPU_PIPELINE_MODEL_PARALLEL_WORLD_SIZE
    return torch.distributed.get_world_size(group=get_pipeline_model_parallel_group())


def set_tensor_model_parallel_rank(rank):
    """Set tensor model parallel rank."""
    global _MPU_TENSOR_MODEL_PARALLEL_RANK
    _MPU_TENSOR_MODEL_PARALLEL_RANK = rank


def set_pipeline_model_parallel_rank(rank):
    """Set pipeline model parallel rank."""
    global _MPU_PIPELINE_MODEL_PARALLEL_RANK
    _MPU_PIPELINE_MODEL_PARALLEL_RANK = rank


def set_pipeline_model_parallel_split_rank(rank):
    """Set pipeline model parallel split rank."""
    global _PIPELINE_MODEL_PARALLEL_SPLIT_RANK
    _PIPELINE_MODEL_PARALLEL_SPLIT_RANK = rank


def get_tensor_model_parallel_rank():
    """Return my rank for the tensor model parallel group."""
    global _MPU_TENSOR_MODEL_PARALLEL_RANK
    if _MPU_TENSOR_MODEL_PARALLEL_RANK is not None:
        return _MPU_TENSOR_MODEL_PARALLEL_RANK
    return torch.distributed.get_rank(group=get_tensor_model_parallel_group())


def get_pipeline_model_parallel_rank():
    """Return my rank for the pipeline model parallel group."""
    global _MPU_PIPELINE_MODEL_PARALLEL_RANK
    if _MPU_PIPELINE_MODEL_PARALLEL_RANK is not None:
        return _MPU_PIPELINE_MODEL_PARALLEL_RANK
    return torch.distributed.get_rank(group=get_pipeline_model_parallel_group())


<<<<<<< HEAD
=======
def get_pipeline_model_parallel_split_rank():
    """Return pipeline model parallel split rank."""
    global _PIPELINE_MODEL_PARALLEL_SPLIT_RANK
    return _PIPELINE_MODEL_PARALLEL_SPLIT_RANK


>>>>>>> edca71da
def is_pipeline_first_stage(ignore_virtual=False):
    """Return True if in the first pipeline model-parallel stage, False otherwise."""
    if not ignore_virtual:
        if (
            get_virtual_pipeline_model_parallel_world_size() is not None
            and get_virtual_pipeline_model_parallel_rank() != 0
        ):
            return False
    return get_pipeline_model_parallel_rank() == 0


def is_pipeline_last_stage(ignore_virtual=False):
    """Return True if in the last pipeline model-parallel stage, False otherwise."""
    if not ignore_virtual:
        virtual_pipeline_model_parallel_world_size = get_virtual_pipeline_model_parallel_world_size()
        if virtual_pipeline_model_parallel_world_size is not None and get_virtual_pipeline_model_parallel_rank() != (
            virtual_pipeline_model_parallel_world_size - 1
        ):
            return False
    return get_pipeline_model_parallel_rank() == (get_pipeline_model_parallel_world_size() - 1)


def is_rank_in_embedding_group(ignore_virtual=False):
    """Return true if current rank is in embedding group, False otherwise."""
    rank = torch.distributed.get_rank()
    global _EMBEDDING_GLOBAL_RANKS
    if ignore_virtual:
        return rank in _EMBEDDING_GLOBAL_RANKS
    if rank in _EMBEDDING_GLOBAL_RANKS:
        if rank == _EMBEDDING_GLOBAL_RANKS[0]:
            return is_pipeline_first_stage(ignore_virtual=False)
        elif rank == _EMBEDDING_GLOBAL_RANKS[-1]:
            return is_pipeline_last_stage(ignore_virtual=False)
        else:
            return True
    return False


def is_rank_in_position_embedding_group():
    """Return true if current rank is in position embedding group, False otherwise."""
    rank = torch.distributed.get_rank()
    global _POSITION_EMBEDDING_GLOBAL_RANKS
    return rank in _POSITION_EMBEDDING_GLOBAL_RANKS


def is_pipeline_stage_before_split(rank=None):
    """Return True if pipeline stage executes encoder block for a model
    with both encoder and decoder."""
    if get_pipeline_model_parallel_world_size() == 1:
        return True
    if rank is None:
        rank = get_pipeline_model_parallel_rank()
    global _PIPELINE_MODEL_PARALLEL_SPLIT_RANK
    if _PIPELINE_MODEL_PARALLEL_SPLIT_RANK is None:
        return True
    if rank < _PIPELINE_MODEL_PARALLEL_SPLIT_RANK:
        return True
    return False


def is_pipeline_stage_after_split(rank=None):
    """Return True if pipeline stage executes decoder block for a model
    with both encoder and decoder."""
    if get_pipeline_model_parallel_world_size() == 1:
        return True
    if rank is None:
        rank = get_pipeline_model_parallel_rank()
    global _PIPELINE_MODEL_PARALLEL_SPLIT_RANK
    if _PIPELINE_MODEL_PARALLEL_SPLIT_RANK is None:
        return True
    if rank >= _PIPELINE_MODEL_PARALLEL_SPLIT_RANK:
        return True
    return False


def is_pipeline_stage_at_split():
    """Return true if pipeline stage executes decoder block and next
    stage executes encoder block for a model with both encoder and
    decoder."""
    rank = get_pipeline_model_parallel_rank()
    return is_pipeline_stage_before_split(rank) and is_pipeline_stage_after_split(rank + 1)


def get_virtual_pipeline_model_parallel_rank():
    """Return the virtual pipeline-parallel rank."""
    global _VIRTUAL_PIPELINE_MODEL_PARALLEL_RANK
    return _VIRTUAL_PIPELINE_MODEL_PARALLEL_RANK


def set_virtual_pipeline_model_parallel_rank(rank):
    """Set the virtual pipeline-parallel rank."""
    global _VIRTUAL_PIPELINE_MODEL_PARALLEL_RANK
    _VIRTUAL_PIPELINE_MODEL_PARALLEL_RANK = rank


def get_virtual_pipeline_model_parallel_world_size():
    """Return the virtual pipeline-parallel world size."""
    global _VIRTUAL_PIPELINE_MODEL_PARALLEL_WORLD_SIZE
    return _VIRTUAL_PIPELINE_MODEL_PARALLEL_WORLD_SIZE


def get_tensor_model_parallel_src_rank():
    """Calculate the global rank corresponding to the first local rank
    in the tensor model parallel group."""
    global_rank = torch.distributed.get_rank()
    local_world_size = get_tensor_model_parallel_world_size()
    return (global_rank // local_world_size) * local_world_size


def get_data_parallel_src_rank():
    """Calculate the global rank corresponding to the first local rank
    in the data parallel group."""
    assert _DATA_PARALLEL_GLOBAL_RANKS is not None, "Data parallel group is not initialized"
    return _DATA_PARALLEL_GLOBAL_RANKS[0]


def get_pipeline_model_parallel_first_rank():
    """Return the global rank of the first process in the pipeline for the
    current tensor parallel group"""
    assert _PIPELINE_GLOBAL_RANKS is not None, "Pipeline parallel group is not initialized"
    return _PIPELINE_GLOBAL_RANKS[0]


def get_pipeline_model_parallel_last_rank():
    """Return the global rank of the last process in the pipeline for the
    current tensor parallel group"""
    assert _PIPELINE_GLOBAL_RANKS is not None, "Pipeline parallel group is not initialized"
    last_rank_local = get_pipeline_model_parallel_world_size() - 1
    return _PIPELINE_GLOBAL_RANKS[last_rank_local]


def get_pipeline_model_parallel_next_rank():
    """Return the global rank that follows the caller in the pipeline"""
    assert _PIPELINE_GLOBAL_RANKS is not None, "Pipeline parallel group is not initialized"
    rank_in_pipeline = get_pipeline_model_parallel_rank()
    world_size = get_pipeline_model_parallel_world_size()
    return _PIPELINE_GLOBAL_RANKS[(rank_in_pipeline + 1) % world_size]


def get_pipeline_model_parallel_prev_rank():
    """Return the global rank that preceeds the caller in the pipeline"""
    assert _PIPELINE_GLOBAL_RANKS is not None, "Pipeline parallel group is not initialized"
    rank_in_pipeline = get_pipeline_model_parallel_rank()
    world_size = get_pipeline_model_parallel_world_size()
    return _PIPELINE_GLOBAL_RANKS[(rank_in_pipeline - 1) % world_size]


def get_data_parallel_world_size():
    """Return world size for the data parallel group."""
    return torch.distributed.get_world_size(group=get_data_parallel_group())


def get_data_parallel_rank():
    """Return my rank for the data parallel group."""
    return torch.distributed.get_rank(group=get_data_parallel_group())


def _set_global_memory_buffer():
    """Initialize global buffer"""
    global _GLOBAL_MEMORY_BUFFER
    assert _GLOBAL_MEMORY_BUFFER is None, 'global memory buffer is already initialized'
    _GLOBAL_MEMORY_BUFFER = GlobalMemoryBuffer()


def get_global_memory_buffer():
    """Return the global GlobalMemoryBuffer object"""
    assert _GLOBAL_MEMORY_BUFFER is not None, 'global memory buffer is not initialized'
    return _GLOBAL_MEMORY_BUFFER


def destroy_global_memory_buffer():
    """Sets the global memory buffer to None"""
    global _GLOBAL_MEMORY_BUFFER
    _GLOBAL_MEMORY_BUFFER = None


def destroy_model_parallel():
    """Set the groups to none."""
    global _MODEL_PARALLEL_GROUP
    _MODEL_PARALLEL_GROUP = None
    global _TENSOR_MODEL_PARALLEL_GROUP
    _TENSOR_MODEL_PARALLEL_GROUP = None
    global _PIPELINE_MODEL_PARALLEL_GROUP
    _PIPELINE_MODEL_PARALLEL_GROUP = None
    global _DATA_PARALLEL_GROUP
    _DATA_PARALLEL_GROUP = None
    global _EMBEDDING_GROUP
    _EMBEDDING_GROUP = None
    global _POSITION_EMBEDDING_GROUP
    _POSITION_EMBEDDING_GROUP = None
    global _VIRTUAL_PIPELINE_MODEL_PARALLEL_RANK
    _VIRTUAL_PIPELINE_MODEL_PARALLEL_RANK = None
    global _VIRTUAL_PIPELINE_MODEL_PARALLEL_WORLD_SIZE
    _VIRTUAL_PIPELINE_MODEL_PARALLEL_WORLD_SIZE = None
    global _MPU_TENSOR_MODEL_PARALLEL_WORLD_SIZE
    _MPU_TENSOR_MODEL_PARALLEL_WORLD_SIZE = None
    global _MPU_PIPELINE_MODEL_PARALLEL_WORLD_SIZE
    _MPU_PIPELINE_MODEL_PARALLEL_WORLD_SIZE = None
    global _MPU_TENSOR_MODEL_PARALLEL_RANK
    _MPU_TENSOR_MODEL_PARALLEL_RANK = None
    global _MPU_PIPELINE_MODEL_PARALLEL_RANK
    _MPU_PIPELINE_MODEL_PARALLEL_RANK = None
    global _GLOBAL_MEMORY_BUFFER
    _GLOBAL_MEMORY_BUFFER = None<|MERGE_RESOLUTION|>--- conflicted
+++ resolved
@@ -334,15 +334,12 @@
     return torch.distributed.get_rank(group=get_pipeline_model_parallel_group())
 
 
-<<<<<<< HEAD
-=======
 def get_pipeline_model_parallel_split_rank():
     """Return pipeline model parallel split rank."""
     global _PIPELINE_MODEL_PARALLEL_SPLIT_RANK
     return _PIPELINE_MODEL_PARALLEL_SPLIT_RANK
 
 
->>>>>>> edca71da
 def is_pipeline_first_stage(ignore_virtual=False):
     """Return True if in the first pipeline model-parallel stage, False otherwise."""
     if not ignore_virtual:
